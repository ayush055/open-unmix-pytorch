import argparse
import torch
import time
from pathlib import Path
import tqdm
import json
import sklearn.preprocessing
import numpy as np
import random
from git import Repo
import os
import copy
import torchaudio

from openunmix import data
from openunmix import model
from openunmix import utils
from openunmix import transforms

import torch.nn.functional as F

tqdm.monitor_interval = 0


def train(args, unmix, encoder, device, train_sampler, optimizer):
    losses = utils.AverageMeter()
    unmix.train()
    pbar = tqdm.tqdm(train_sampler, disable=args.quiet)
    for x, y in pbar:
        pbar.set_description("Training batch")
        x, y = x.to(device), y.to(device)
        optimizer.zero_grad()
        x_time = x.clone()
        print("original shape", x_time.shape)
        resample = torchaudio.transforms.Resample(44100, 16000).to(device)
        x_time = resample(x_time)
        X = encoder(x)
        # print("original x stft shape", X.shape)
        Y_hat = unmix(X, x_time)
        print("Y_hat shape", Y_hat.shape)
        Y = encoder(y)
        print("train Y_hat shape", Y_hat.shape)
        loss = torch.nn.functional.mse_loss(Y_hat, Y)
        loss.backward()
        optimizer.step()
        losses.update(loss.item(), Y.size(1))
        pbar.set_postfix(loss="{:.3f}".format(losses.avg))
    return losses.avg


def valid(args, unmix, encoder, device, valid_sampler):
    losses = utils.AverageMeter()
    unmix.eval()
    with torch.no_grad():
        width = int(44100 * args.seq_dur)
        hop_length = width//2# + 1
        resample = torchaudio.transforms.Resample(44100, 16000).to(device)
        print(width, hop_length)
        for x, y in valid_sampler:
            x, y = x.to(device), y.to(device)
            Y = encoder(y)

            print(x.shape, Y.shape)
            
            loss = 0
            num_timesteps = x.size(-1)
            arr = torch.zeros(Y.size()).to(device)

            zeros = torch.zeros((1, 2, hop_length), device=device)
            print("zeros", zeros.size())
            print("x", x.size())
            x = torch.cat([zeros, x, zeros], dim=2)

            frame = 0
            
            print(num_timesteps)
            print(width)
            print(hop_length)
            count = 0
            for i in range(0, num_timesteps, hop_length):
                count += 1
                X_tmp = x[..., i:(i + width)]
                x_time_temp = X_tmp.clone()

                X_tmp = encoder(X_tmp)
                x_time_temp = resample(x_time_temp)
                Y_hat = unmix(X_tmp, x_time_temp)
<<<<<<< HEAD
                # print("valid Y_hat shape", Y_hat.shape)
                # print("valid seq_dur", args.seq_dur)
=======
                print("Y_hat shape", Y_hat.shape)
>>>>>>> b8d647cd
                arr[..., frame:(frame + Y_hat.shape[-1])] += Y_hat
                frame += Y_hat.shape[-1] // 2
                # print("Frame start", frame)

            print("i", i)
            print("count", count)


            arr[..., :Y_hat.shape[-1] // 2] *= 2
            arr[..., frame + Y_hat.shape[-1] // 2:] *= 2
            
            arr /= 2

            loss = torch.nn.functional.mse_loss(arr, Y)
            losses.update(loss.item(), Y.size(1))
        return losses.avg


def get_statistics(args, encoder, dataset):
    encoder = copy.deepcopy(encoder).to("cpu")
    scaler = sklearn.preprocessing.StandardScaler()

    dataset_scaler = copy.deepcopy(dataset)
    if isinstance(dataset_scaler, data.SourceFolderDataset):
        dataset_scaler.random_chunks = False
    else:
        dataset_scaler.random_chunks = False
        dataset_scaler.seq_duration = None

    dataset_scaler.samples_per_track = 1
    dataset_scaler.augmentations = None
    dataset_scaler.random_track_mix = False
    dataset_scaler.random_interferer_mix = False

    pbar = tqdm.tqdm(range(len(dataset_scaler)), disable=args.quiet)
    for ind in pbar:
        x, y = dataset_scaler[ind]
        pbar.set_description("Compute dataset statistics")
        # downmix to mono channel
        X = encoder(x[None, ...]).mean(1, keepdim=False).permute(0, 2, 1)

        scaler.partial_fit(np.squeeze(X))

    # set inital input scaler values
    std = np.maximum(scaler.scale_, 1e-4 * np.max(scaler.scale_))
    return scaler.mean_, std


def main():
    parser = argparse.ArgumentParser(description="Open Unmix Trainer")

    # which target do we want to train?
    parser.add_argument(
        "--target",
        type=str,
        default="vocals",
        help="target source (will be passed to the dataset)",
    )

    # Dataset paramaters
    parser.add_argument(
        "--dataset",
        type=str,
        default="musdb",
        choices=[
            "musdb",
            "aligned",
            "sourcefolder",
            "trackfolder_var",
            "trackfolder_fix",
        ],
        help="Name of the dataset.",
    )
    parser.add_argument("--root", type=str, help="root path of dataset")
    parser.add_argument(
        "--output",
        type=str,
        default="open-unmix",
        help="provide output path base folder name",
    )
    parser.add_argument("--model", type=str, help="Name or path of pretrained model to fine-tune")
    parser.add_argument("--checkpoint", type=str, help="Path of checkpoint to resume training")
    parser.add_argument(
        "--audio-backend",
        type=str,
        default="soundfile",
        help="Set torchaudio backend (`sox_io` or `soundfile`",
    )

    # Training Parameters
    parser.add_argument("--epochs", type=int, default=1000)
    parser.add_argument("--batch-size", type=int, default=16)
    parser.add_argument("--lr", type=float, default=0.001, help="learning rate, defaults to 1e-3")
    parser.add_argument(
        "--patience",
        type=int,
        default=140,
        help="maximum number of train epochs (default: 140)",
    )
    parser.add_argument(
        "--lr-decay-patience",
        type=int,
        default=80,
        help="lr decay patience for plateau scheduler",
    )
    parser.add_argument(
        "--lr-decay-gamma",
        type=float,
        default=0.3,
        help="gamma of learning rate scheduler decay",
    )
    parser.add_argument("--weight-decay", type=float, default=0.00001, help="weight decay")
    parser.add_argument(
        "--seed", type=int, default=42, metavar="S", help="random seed (default: 42)"
    )

    # Model Parameters
    parser.add_argument(
        "--seq-dur",
        type=float,
        default=6.0,
        help="Sequence duration in seconds" "value of <=0.0 will use full/variable length",
    )
    parser.add_argument(
        "--unidirectional",
        action="store_true",
        default=False,
        help="Use unidirectional LSTM",
    )
    parser.add_argument("--nfft", type=int, default=4096, help="STFT fft size and window size")
    parser.add_argument("--nhop", type=int, default=1024, help="STFT hop size")
    parser.add_argument(
        "--hidden-size",
        type=int,
        default=512,
        help="hidden size parameter of bottleneck layers",
    )
    parser.add_argument(
        "--bandwidth", type=int, default=16000, help="maximum model bandwidth in herz"
    )
    parser.add_argument(
        "--nb-channels",
        type=int,
        default=2,
        help="set number of channels for model (1, 2)",
    )
    parser.add_argument(
        "--nb-workers", type=int, default=0, help="Number of workers for dataloader."
    )
    parser.add_argument(
        "--debug",
        action="store_true",
        default=False,
        help="Speed up training init for dev purposes",
    )

    # Misc Parameters
    parser.add_argument(
        "--quiet",
        action="store_true",
        default=False,
        help="less verbose during training",
    )
    parser.add_argument(
        "--no-cuda", action="store_true", default=False, help="disables CUDA training"
    )

    args, _ = parser.parse_known_args()

    torchaudio.set_audio_backend(args.audio_backend)
    use_cuda = not args.no_cuda and torch.cuda.is_available()
    print("Using GPU:", use_cuda)
    dataloader_kwargs = {"num_workers": args.nb_workers, "pin_memory": True} if use_cuda else {}

    # repo_dir = os.path.abspath(os.path.join(os.path.dirname(__file__), ".."))
    # repo = Repo(repo_dir)
    # commit = repo.head.commit.hexsha[:7]

    # use jpg or npy
    torch.manual_seed(args.seed)
    random.seed(args.seed)

    device = torch.device("cuda" if use_cuda else "cpu")

    train_dataset, valid_dataset, args = data.load_datasets(parser, args)
    print(train_dataset)
    print(valid_dataset)

    # create output dir if not exist
    target_path = Path(args.output)
    target_path.mkdir(parents=True, exist_ok=True)

    train_sampler = torch.utils.data.DataLoader(
        train_dataset, batch_size=args.batch_size, shuffle=True, **dataloader_kwargs
    )
    valid_sampler = torch.utils.data.DataLoader(valid_dataset, batch_size=1, **dataloader_kwargs)

    stft, istft = transforms.make_filterbanks(
        n_fft=args.nfft, n_hop=args.nhop, sample_rate=train_dataset.sample_rate
    )
    encoder = torch.nn.Sequential(stft, model.ComplexNorm(mono=args.nb_channels == 1)).to(device)

    separator_conf = {
        "nfft": args.nfft,
        "nhop": args.nhop,
        "sample_rate": train_dataset.sample_rate,
        "nb_channels": args.nb_channels,
    }

    with open(Path(target_path, "separator.json"), "w") as outfile:
        outfile.write(json.dumps(separator_conf, indent=4, sort_keys=True))

    if args.checkpoint or args.model or args.debug:
        scaler_mean = None
        scaler_std = None
    else:

        # scaler_mean = None
        # scaler_std = None
        
        scaler_mean, scaler_std = get_statistics(args, encoder, train_dataset)

    max_bin = utils.bandwidth_to_max_bin(train_dataset.sample_rate, args.nfft, args.bandwidth)

    if args.model:
        # fine tune model
        print(f"Fine-tuning model from {args.model}")
        unmix = utils.load_target_models(
            args.target, model_str_or_path=args.model, device=device, pretrained=True
        )[args.target]
        unmix = unmix.to(device)
    else:
        unmix = model.OpenUnmix(
            input_mean=scaler_mean,
            input_scale=scaler_std,
            nb_bins=args.nfft // 2 + 1,
            nb_channels=args.nb_channels,
            hidden_size=args.hidden_size,
            max_bin=max_bin,
        ).to(device)

    optimizer = torch.optim.Adam(unmix.parameters(), lr=args.lr, weight_decay=args.weight_decay)

    scheduler = torch.optim.lr_scheduler.ReduceLROnPlateau(
        optimizer,
        factor=args.lr_decay_gamma,
        patience=args.lr_decay_patience,
        cooldown=10,
    )

    es = utils.EarlyStopping(patience=args.patience)

    # if a checkpoint is specified: resume training
    if args.checkpoint:
        model_path = Path(args.checkpoint).expanduser()
        with open(Path(model_path, args.target + ".json"), "r") as stream:
            results = json.load(stream)

        target_model_path = Path(model_path, args.target + ".chkpnt")
        checkpoint = torch.load(target_model_path, map_location=device)
        unmix.load_state_dict(checkpoint["state_dict"], strict=False)
        optimizer.load_state_dict(checkpoint["optimizer"])
        scheduler.load_state_dict(checkpoint["scheduler"])
        # train for another epochs_trained
        t = tqdm.trange(
            results["epochs_trained"],
            results["epochs_trained"] + args.epochs + 1,
            disable=args.quiet,
        )
        train_losses = results["train_loss_history"]
        valid_losses = results["valid_loss_history"]
        train_times = results["train_time_history"]
        best_epoch = results["best_epoch"]
        es.best = results["best_loss"]
        es.num_bad_epochs = results["num_bad_epochs"]
    # else start optimizer from scratch
    else:
        t = tqdm.trange(1, args.epochs + 1, disable=args.quiet)
        train_losses = []
        valid_losses = []
        train_times = []
        best_epoch = 0

    for epoch in t:
        t.set_description("Training epoch")
        end = time.time()
        valid_loss = valid(args, unmix, encoder, device, valid_sampler)
        train_loss = train(args, unmix, encoder, device, train_sampler, optimizer)
        valid_loss = valid(args, unmix, encoder, device, valid_sampler)
        scheduler.step(valid_loss)
        train_losses.append(train_loss)
        valid_losses.append(valid_loss)

        t.set_postfix(train_loss=train_loss, val_loss=valid_loss)

        stop = es.step(valid_loss)

        if valid_loss == es.best:
            best_epoch = epoch

        utils.save_checkpoint(
            {
                "epoch": epoch + 1,
                "state_dict": unmix.state_dict(),
                "best_loss": es.best,
                "optimizer": optimizer.state_dict(),
                "scheduler": scheduler.state_dict(),
            },
            is_best=valid_loss == es.best,
            path=target_path,
            target=args.target,
        )

        # save params
        params = {
            "epochs_trained": epoch,
            "args": vars(args),
            "best_loss": es.best,
            "best_epoch": best_epoch,
            "train_loss_history": train_losses,
            "valid_loss_history": valid_losses,
            "train_time_history": train_times,
            "num_bad_epochs": es.num_bad_epochs,
            # "commit": commit,
        }

        with open(Path(target_path, args.target + ".json"), "w") as outfile:
            outfile.write(json.dumps(params, indent=4, sort_keys=True))

        train_times.append(time.time() - end)

        if stop:
            print("Apply Early Stopping")
            break


if __name__ == "__main__":
    main()<|MERGE_RESOLUTION|>--- conflicted
+++ resolved
@@ -85,12 +85,7 @@
                 X_tmp = encoder(X_tmp)
                 x_time_temp = resample(x_time_temp)
                 Y_hat = unmix(X_tmp, x_time_temp)
-<<<<<<< HEAD
-                # print("valid Y_hat shape", Y_hat.shape)
-                # print("valid seq_dur", args.seq_dur)
-=======
-                print("Y_hat shape", Y_hat.shape)
->>>>>>> b8d647cd
+
                 arr[..., frame:(frame + Y_hat.shape[-1])] += Y_hat
                 frame += Y_hat.shape[-1] // 2
                 # print("Frame start", frame)
