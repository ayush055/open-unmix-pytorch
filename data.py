--- conflicted
+++ resolved
@@ -196,15 +196,11 @@
 
     elif args.dataset == 'musdb':
         parser.add_argument('--is-wav', action='store_true', default=False,
-<<<<<<< HEAD
                             help='flags wav version of the dataset')
         parser.add_argument(
             '--targets', type=str, nargs='+',
             default=['vocals', 'drums', 'bass', 'other']
         )
-=======
-                            help='loads wav instead of STEMS')
->>>>>>> cf0e6e19
         parser.add_argument('--samples-per-track', type=int, default=64)
         parser.add_argument(
             '--source-augmentations', type=str, nargs='+',
@@ -216,14 +212,9 @@
             'root': args.root,
             'is_wav': args.is_wav,
             'subsets': 'train',
-<<<<<<< HEAD
             'targets': args.targets,
-            'download': args.root is None
-=======
-            'target': args.target,
             'download': args.root is None,
             'seed': args.seed
->>>>>>> cf0e6e19
         }
 
         source_augmentations = Compose(
@@ -772,17 +763,8 @@
         track = self.mus.tracks[index // self.samples_per_track]
 
         # at training time we assemble a custom mix
-<<<<<<< HEAD
         if self.split == 'train':
             for k, source in enumerate(self.targets):
-=======
-        if self.split == 'train' and self.seq_duration:
-            for k, source in enumerate(self.mus.setup['sources']):
-                # memorize index of target source
-                if source == self.target:
-                    target_ind = k
-
->>>>>>> cf0e6e19
                 # select a random track
                 if self.random_track_mix:
                     track = random.choice(self.mus.tracks)
