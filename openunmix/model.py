from typing import Optional, Mapping

import numpy as np
import torch
import torch.nn as nn
import torch.nn.functional as F
from torch import Tensor
from torch.nn import LSTM, BatchNorm1d, Linear, Parameter#, Transformer, LayerNorm, TransformerDecoder
from .filtering import wiener
from .transforms import make_filterbanks, ComplexNorm
<<<<<<< HEAD
from .transformer import CustomTransformerDecoder, PositionalEncoding
from reformer_pytorch import Reformer
=======
# from .transformer import CustomTransformerDecoder, PositionalEncoding
from reformer_pytorch.reformer_pytorch import ReformerLM, Autopadder
>>>>>>> a027841e


class OpenUnmix(nn.Module):
    """OpenUnmix Core spectrogram based separation module.

    Args:
        nb_bins (int): Number of input time-frequency bins (Default: `4096`).
        nb_channels (int): Number of input audio channels (Default: `2`).
        hidden_size (int): Size for bottleneck layers (Default: `512`).
        nb_layers (int): Number of Bi-LSTM layers (Default: `3`).
        unidirectional (bool): Use causal model useful for realtime purpose.
            (Default `False`)
        input_mean (ndarray or None): global data mean of shape `(nb_bins, )`.
            Defaults to zeros(nb_bins)
        input_scale (ndarray or None): global data mean of shape `(nb_bins, )`.
            Defaults to ones(nb_bins)
        max_bin (int or None): Internal frequency bin threshold to
            reduce high frequency content. Defaults to `None` which results
            in `nb_bins`
    """

    def __init__(
        self,
        nb_bins: int = 4096,
        nb_channels: int = 2,
        hidden_size: int = 512,
        nb_layers: int = 3,
        unidirectional: bool = False,
        input_mean: Optional[np.ndarray] = None,
        input_scale: Optional[np.ndarray] = None,
        max_bin: Optional[int] = None,
    ):
        super(OpenUnmix, self).__init__()
        
        self.nb_output_bins = nb_bins
        if max_bin:
            self.nb_bins = max_bin
        else:
            self.nb_bins = self.nb_output_bins

        # self.hidden_size = hidden_size
        
        self.encoder = Reformer(
            dim = self.nb_bins * nb_channels,
            depth = 12,
            heads = 8,
            lsh_dropout = 0.1,
            # causal = True,
        )

        self.decoder = Reformer(
            dim = self.nb_bins * nb_channels,
            depth = 12,
            heads = 8,
            lsh_dropout = 0.1,
            causal = True,
        )

        # self.fc1 = Linear(self.nb_bins * nb_channels, hidden_size, bias=False)

<<<<<<< HEAD
        # self.bn1 = BatchNorm1d(hidden_size)

        # self.pos_encoder = PositionalEncoding(hidden_size, dropout=0.1)

        # if unidirectional:
        #     lstm_hidden_size = hidden_size
        # else:
        #     lstm_hidden_size = hidden_size // 2

        # self.lstm = LSTM(
        #     input_size=hidden_size,
        #     hidden_size=lstm_hidden_size,
        #     num_layers=nb_layers,
        #     bidirectional=not unidirectional,
        #     batch_first=False,
        #     dropout=0.4 if nb_layers > 1 else 0,
        # )
=======
        if unidirectional:
            lstm_hidden_size = hidden_size
        else:
            lstm_hidden_size = hidden_size // 2

        self.lstm = LSTM(
            input_size=hidden_size,
            hidden_size=lstm_hidden_size,
            num_layers=nb_layers,
            bidirectional=not unidirectional,
            batch_first=False,
            dropout=0.4 if nb_layers > 1 else 0,
        )
>>>>>>> a027841e

        DE_SEQ_LEN = 624
        EN_SEQ_LEN = 20000

        self.encoder = ReformerLM(
            num_tokens = 512,
            emb_dim = 624,
            dim = 1024,
            depth = 12,
            heads = 8,
            max_seq_len = DE_SEQ_LEN,
            fixed_position_emb = True,
            return_embeddings = True # return output of last attention layer
        )

        self.encoder = Autopadder(self.encoder)

        self.decoder = ReformerLM(
            num_tokens = 20000,
            emb_dim = self.nb_bins * nb_channels,
            dim = 1024,
            depth = 12,
            heads = 8,
            max_seq_len = EN_SEQ_LEN,
            fixed_position_emb = True,
            causal = True
        )

        # custom_decoder_layer = CustomTransformerDecoder(nb_bins, nb_channels, hidden_size, d_model=hidden_size, nhead=8)
        # decoder_norm = LayerNorm(hidden_size, eps=1e-5)
        # self.decoder = TransformerDecoder(decoder_layer=custom_decoder_layer, num_layers=6, norm=decoder_norm)
<<<<<<< HEAD
        # self.pos_encoder_1 = PositionalEncoding(self.nb_bins * nb_channels, dropout=0.1)
        # self.fc_decoder = Linear(self.nb_bins * nb_channels, hidden_size, bias=False)
        # self.bn_decoder = BatchNorm1d(hidden_size)
        # self.pos_encoder_2 = PositionalEncoding(hidden_size, dropout=0.1)
        # self.transformer = Transformer(d_model=hidden_size)
=======
>>>>>>> a027841e

        # fc2_hiddensize = hidden_size * 2
        # self.fc2 = Linear(in_features=fc2_hiddensize, out_features=hidden_size, bias=False)

        # self.bn2 = BatchNorm1d(hidden_size)

        # self.fc3 = Linear(
        #     in_features=hidden_size,
        #     out_features=self.nb_output_bins * nb_channels,
        #     bias=False,
        # )

        # self.bn3 = BatchNorm1d(self.nb_output_bins * nb_channels)

        if input_mean is not None:
            input_mean = torch.from_numpy(-input_mean[: self.nb_bins]).float()
        else:
            input_mean = torch.zeros(self.nb_bins)

        if input_scale is not None:
            input_scale = torch.from_numpy(1.0 / input_scale[: self.nb_bins]).float()
        else:
            input_scale = torch.ones(self.nb_bins)

        self.input_mean = Parameter(input_mean)
        self.input_scale = Parameter(input_scale)

        self.output_scale = Parameter(torch.ones(self.nb_output_bins).float())
        self.output_mean = Parameter(torch.ones(self.nb_output_bins).float())

    def freeze(self):
        # set all parameters as not requiring gradient, more RAM-efficient
        # at test time
        for p in self.parameters():
            p.requires_grad = False
        self.eval()

    def forward(self, x: Tensor, y: Tensor) -> Tensor:
        """
        Args:
            x: input spectrogram of shape
                `(nb_samples, nb_channels, nb_bins, nb_frames)`

        Returns:
            Tensor: filtered spectrogram of shape
                `(nb_samples, nb_channels, nb_bins, nb_frames)`
        """

        # permute so that batch is last for lstm
        x = x.permute(3, 0, 1, 2)
        y = y.permute(3, 0, 1, 2)
        # get current spectrogram shape
        nb_frames, nb_samples, nb_channels, nb_bins = x.data.shape
        y_frames, y_samples, y_channels, y_bins = y.data.shape
        # print("X shape:", nb_frames, nb_samples, nb_channels, nb_bins)
        # print("Y shape:", y_frames, y_samples, y_channels, y_bins)

        mix = x.detach().clone()

        # crop
        x = x[..., : self.nb_bins]
        y = y[..., : self.nb_bins]
        # shift and scale input to mean=0 std=1 (across all bins)
        x = x + self.input_mean
        x = x * self.input_scale

        y = y + self.input_mean
        y = y * self.input_scale

        # to (nb_frames*nb_samples, nb_channels*nb_bins)
        # and encode to (nb_frames*nb_samples, hidden_size)

        # print("X shape before first fc layer:", x.size())
        # x = self.fc1(x.reshape(-1, nb_channels * self.nb_bins))
        # normalize every instance in a batch
        # x = self.bn1(x)
        # x = x.reshape(nb_frames, nb_samples, self.hidden_size)
        # squash range ot [-1, 1]
<<<<<<< HEAD
        # x = torch.tanh(x)
        # print("X shape after first fc layer:", x.size())
        # x = self.pos_encoder(x)
=======
        x = torch.tanh(x)
>>>>>>> a027841e

        # apply 3-layers of stacked LSTM
        # lstm_out = self.lstm(x)

        # print("Y shape before fc layer:", y.size())

<<<<<<< HEAD
        x = x.reshape(nb_frames, nb_samples, nb_channels * self.nb_bins)
        y = y.reshape(y_frames, y_samples, y_channels * self.nb_bins)

        enc_keys = self.encoder(x)
        x = self.decoder(y, keys=enc_keys)
        print(x.size())
        # print(f"Y shape before encoder: {y.size()} \n {y}\n")
        # y = self.pos_encoder_1(y)
        # print(f"Y shape after encoder: {y.size()} \n {y}")
        # y = y.reshape(-1, y_channels * self.nb_bins)
        # y = self.fc_decoder(y)
        # y = self.bn_decoder(y)
        # y = y.reshape(y_frames, y_samples, self.hidden_size)
        # y = torch.tanh(y)
        # y = self.pos_encoder_2(y)

=======
        print("X shape before encoder:", x.size())
        enc_keys = self.encoder(x)

        y = y.reshape(y_frames, y_samples, y_channels * self.nb_bins)
        reformer_out = self.decoder(y, keys=enc_keys)
        # print(f"Y shape before encoder: {y.size()} \n {y}\n")
        # print(f"Y shape after encoder: {y.size()} \n {y}")
        
>>>>>>> a027841e
        # print("Target:", tgt.size(), tgt)

        # print("Y shape transformed:", y.shape)
        # tgt = torch.zeros(nb_frames, nb_samples, self.hidden_size).cuda()
<<<<<<< HEAD
        # transformer_out = self.transformer(x, y)
=======
>>>>>>> a027841e
        # print(transformer_out.size())

        # lstm skip connection
        # x = torch.cat([x, lstm_out[0]], -1)
<<<<<<< HEAD
        # x = torch.cat([x, transformer_out], -1)
=======
        x = torch.cat([x, reformer_out], -1)
>>>>>>> a027841e

        # first dense stage + batch norm
        # x = self.fc2(x.reshape(-1, x.shape[-1]))
        # x = self.bn2(x)

        # x = F.relu(x)

        # second dense stage + layer norm
        # x = self.fc3(x)
        # x = self.bn3(x)

        # reshape back to original dim
        # x = x.reshape(nb_frames, nb_samples, nb_channels, self.nb_output_bins)

        # apply output scaling
        x *= self.output_scale
        x += self.output_mean

        # since our output is non-negative, we can apply RELU
        x = F.relu(x) * mix
        # permute back to (nb_samples, nb_channels, nb_bins, nb_frames)
        return x.permute(1, 2, 3, 0)


class Separator(nn.Module):
    """
    Separator class to encapsulate all the stereo filtering
    as a torch Module, to enable end-to-end learning.

    Args:
        targets (dict of str: nn.Module): dictionary of target models
            the spectrogram models to be used by the Separator.
        niter (int): Number of EM steps for refining initial estimates in a
            post-processing stage. Zeroed if only one target is estimated.
            defaults to `1`.
        residual (bool): adds an additional residual target, obtained by
            subtracting the other estimated targets from the mixture,
            before any potential EM post-processing.
            Defaults to `False`.
        wiener_win_len (int or None): The size of the excerpts
            (number of frames) on which to apply filtering
            independently. This means assuming time varying stereo models and
            localization of sources.
            None means not batching but using the whole signal. It comes at the
            price of a much larger memory usage.
        filterbank (str): filterbank implementation method.
            Supported are `['torch', 'asteroid']`. `torch` is about 30% faster
            compared to `asteroid` on large FFT sizes such as 4096. However,
            asteroids stft can be exported to onnx, which makes is practical
            for deployment.
    """

    def __init__(
        self,
        target_models: Mapping[str, nn.Module],
        niter: int = 0,
        softmask: bool = False,
        residual: bool = False,
        sample_rate: float = 44100.0,
        n_fft: int = 4096,
        n_hop: int = 1024,
        nb_channels: int = 2,
        wiener_win_len: Optional[int] = 300,
        filterbank: str = "torch",
    ):
        super(Separator, self).__init__()

        # saving parameters
        self.niter = niter
        self.residual = residual
        self.softmask = softmask
        self.wiener_win_len = wiener_win_len

        self.stft, self.istft = make_filterbanks(
            n_fft=n_fft,
            n_hop=n_hop,
            center=True,
            method=filterbank,
            sample_rate=sample_rate,
        )
        self.complexnorm = ComplexNorm(mono=nb_channels == 1)

        # registering the targets models
        self.target_models = nn.ModuleDict(target_models)
        # adding till https://github.com/pytorch/pytorch/issues/38963
        self.nb_targets = len(self.target_models)
        # get the sample_rate as the sample_rate of the first model
        # (tacitly assume it's the same for all targets)
        self.register_buffer("sample_rate", torch.as_tensor(sample_rate))

    def freeze(self):
        # set all parameters as not requiring gradient, more RAM-efficient
        # at test time
        for p in self.parameters():
            p.requires_grad = False
        self.eval()

    def forward(self, audio: Tensor) -> Tensor:
        """Performing the separation on audio input

        Args:
            audio (Tensor): [shape=(nb_samples, nb_channels, nb_timesteps)]
                mixture audio waveform

        Returns:
            Tensor: stacked tensor of separated waveforms
                shape `(nb_samples, nb_targets, nb_channels, nb_timesteps)`
        """

        nb_sources = self.nb_targets
        nb_samples = audio.shape[0]

        # getting the STFT of mix:
        # (nb_samples, nb_channels, nb_bins, nb_frames, 2)
        mix_stft = self.stft(audio)
        X = self.complexnorm(mix_stft)

        # initializing spectrograms variable
        spectrograms = torch.zeros(X.shape + (nb_sources,), dtype=audio.dtype, device=X.device)

        for j, (target_name, target_module) in enumerate(self.target_models.items()):
            # apply current model to get the source spectrogram
            target_spectrogram = target_module(X.detach().clone())
            spectrograms[..., j] = target_spectrogram

        # transposing it as
        # (nb_samples, nb_frames, nb_bins,{1,nb_channels}, nb_sources)
        spectrograms = spectrograms.permute(0, 3, 2, 1, 4)

        # rearranging it into:
        # (nb_samples, nb_frames, nb_bins, nb_channels, 2) to feed
        # into filtering methods
        mix_stft = mix_stft.permute(0, 3, 2, 1, 4)

        # create an additional target if we need to build a residual
        if self.residual:
            # we add an additional target
            nb_sources += 1

        if nb_sources == 1 and self.niter > 0:
            raise Exception(
                "Cannot use EM if only one target is estimated."
                "Provide two targets or create an additional "
                "one with `--residual`"
            )

        nb_frames = spectrograms.shape[1]
        targets_stft = torch.zeros(
            mix_stft.shape + (nb_sources,), dtype=audio.dtype, device=mix_stft.device
        )
        for sample in range(nb_samples):
            pos = 0
            if self.wiener_win_len:
                wiener_win_len = self.wiener_win_len
            else:
                wiener_win_len = nb_frames
            while pos < nb_frames:
                cur_frame = torch.arange(pos, min(nb_frames, pos + wiener_win_len))
                pos = int(cur_frame[-1]) + 1

                targets_stft[sample, cur_frame] = wiener(
                    spectrograms[sample, cur_frame],
                    mix_stft[sample, cur_frame],
                    self.niter,
                    softmask=self.softmask,
                    residual=self.residual,
                )

        # getting to (nb_samples, nb_targets, channel, fft_size, n_frames, 2)
        targets_stft = targets_stft.permute(0, 5, 3, 2, 1, 4).contiguous()

        # inverse STFT
        estimates = self.istft(targets_stft, length=audio.shape[2])

        return estimates

    def to_dict(self, estimates: Tensor, aggregate_dict: Optional[dict] = None) -> dict:
        """Convert estimates as stacked tensor to dictionary

        Args:
            estimates (Tensor): separated targets of shape
                (nb_samples, nb_targets, nb_channels, nb_timesteps)
            aggregate_dict (dict or None)

        Returns:
            (dict of str: Tensor):
        """
        estimates_dict = {}
        for k, target in enumerate(self.target_models):
            estimates_dict[target] = estimates[:, k, ...]

        # in the case of residual, we added another source
        if self.residual:
            print(self.residual)
            estimates_dict["residual"] = estimates[:, -1, ...]

        if aggregate_dict is not None:
            new_estimates = {}
            for key in aggregate_dict:
                new_estimates[key] = torch.tensor(0.0)
                for target in aggregate_dict[key]:
                    new_estimates[key] = new_estimates[key] + estimates_dict[target]
            estimates_dict = new_estimates
        return estimates_dict<|MERGE_RESOLUTION|>--- conflicted
+++ resolved
@@ -5,16 +5,11 @@
 import torch.nn as nn
 import torch.nn.functional as F
 from torch import Tensor
-from torch.nn import LSTM, BatchNorm1d, Linear, Parameter#, Transformer, LayerNorm, TransformerDecoder
+from torch.nn import LSTM, BatchNorm1d, Linear, Parameter, Transformer, LayerNorm, TransformerDecoder
 from .filtering import wiener
 from .transforms import make_filterbanks, ComplexNorm
-<<<<<<< HEAD
 from .transformer import CustomTransformerDecoder, PositionalEncoding
 from reformer_pytorch import Reformer
-=======
-# from .transformer import CustomTransformerDecoder, PositionalEncoding
-from reformer_pytorch.reformer_pytorch import ReformerLM, Autopadder
->>>>>>> a027841e
 
 
 class OpenUnmix(nn.Module):
@@ -75,7 +70,6 @@
 
         # self.fc1 = Linear(self.nb_bins * nb_channels, hidden_size, bias=False)
 
-<<<<<<< HEAD
         # self.bn1 = BatchNorm1d(hidden_size)
 
         # self.pos_encoder = PositionalEncoding(hidden_size, dropout=0.1)
@@ -93,60 +87,15 @@
         #     batch_first=False,
         #     dropout=0.4 if nb_layers > 1 else 0,
         # )
-=======
-        if unidirectional:
-            lstm_hidden_size = hidden_size
-        else:
-            lstm_hidden_size = hidden_size // 2
-
-        self.lstm = LSTM(
-            input_size=hidden_size,
-            hidden_size=lstm_hidden_size,
-            num_layers=nb_layers,
-            bidirectional=not unidirectional,
-            batch_first=False,
-            dropout=0.4 if nb_layers > 1 else 0,
-        )
->>>>>>> a027841e
-
-        DE_SEQ_LEN = 624
-        EN_SEQ_LEN = 20000
-
-        self.encoder = ReformerLM(
-            num_tokens = 512,
-            emb_dim = 624,
-            dim = 1024,
-            depth = 12,
-            heads = 8,
-            max_seq_len = DE_SEQ_LEN,
-            fixed_position_emb = True,
-            return_embeddings = True # return output of last attention layer
-        )
-
-        self.encoder = Autopadder(self.encoder)
-
-        self.decoder = ReformerLM(
-            num_tokens = 20000,
-            emb_dim = self.nb_bins * nb_channels,
-            dim = 1024,
-            depth = 12,
-            heads = 8,
-            max_seq_len = EN_SEQ_LEN,
-            fixed_position_emb = True,
-            causal = True
-        )
 
         # custom_decoder_layer = CustomTransformerDecoder(nb_bins, nb_channels, hidden_size, d_model=hidden_size, nhead=8)
         # decoder_norm = LayerNorm(hidden_size, eps=1e-5)
         # self.decoder = TransformerDecoder(decoder_layer=custom_decoder_layer, num_layers=6, norm=decoder_norm)
-<<<<<<< HEAD
         # self.pos_encoder_1 = PositionalEncoding(self.nb_bins * nb_channels, dropout=0.1)
         # self.fc_decoder = Linear(self.nb_bins * nb_channels, hidden_size, bias=False)
         # self.bn_decoder = BatchNorm1d(hidden_size)
         # self.pos_encoder_2 = PositionalEncoding(hidden_size, dropout=0.1)
         # self.transformer = Transformer(d_model=hidden_size)
-=======
->>>>>>> a027841e
 
         # fc2_hiddensize = hidden_size * 2
         # self.fc2 = Linear(in_features=fc2_hiddensize, out_features=hidden_size, bias=False)
@@ -225,20 +174,15 @@
         # x = self.bn1(x)
         # x = x.reshape(nb_frames, nb_samples, self.hidden_size)
         # squash range ot [-1, 1]
-<<<<<<< HEAD
         # x = torch.tanh(x)
         # print("X shape after first fc layer:", x.size())
         # x = self.pos_encoder(x)
-=======
-        x = torch.tanh(x)
->>>>>>> a027841e
 
         # apply 3-layers of stacked LSTM
         # lstm_out = self.lstm(x)
 
         # print("Y shape before fc layer:", y.size())
 
-<<<<<<< HEAD
         x = x.reshape(nb_frames, nb_samples, nb_channels * self.nb_bins)
         y = y.reshape(y_frames, y_samples, y_channels * self.nb_bins)
 
@@ -255,33 +199,16 @@
         # y = torch.tanh(y)
         # y = self.pos_encoder_2(y)
 
-=======
-        print("X shape before encoder:", x.size())
-        enc_keys = self.encoder(x)
-
-        y = y.reshape(y_frames, y_samples, y_channels * self.nb_bins)
-        reformer_out = self.decoder(y, keys=enc_keys)
-        # print(f"Y shape before encoder: {y.size()} \n {y}\n")
-        # print(f"Y shape after encoder: {y.size()} \n {y}")
-        
->>>>>>> a027841e
         # print("Target:", tgt.size(), tgt)
 
         # print("Y shape transformed:", y.shape)
         # tgt = torch.zeros(nb_frames, nb_samples, self.hidden_size).cuda()
-<<<<<<< HEAD
         # transformer_out = self.transformer(x, y)
-=======
->>>>>>> a027841e
         # print(transformer_out.size())
 
         # lstm skip connection
         # x = torch.cat([x, lstm_out[0]], -1)
-<<<<<<< HEAD
         # x = torch.cat([x, transformer_out], -1)
-=======
-        x = torch.cat([x, reformer_out], -1)
->>>>>>> a027841e
 
         # first dense stage + batch norm
         # x = self.fc2(x.reshape(-1, x.shape[-1]))
